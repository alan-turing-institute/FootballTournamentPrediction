--- conflicted
+++ resolved
@@ -392,10 +392,6 @@
             self.groups[n] = g
         self.aliases = {}
 
-<<<<<<< HEAD
-
-=======
->>>>>>> d6306b0a
     def add_result(self, team_1, team_2, score_1, score_2, stage):
         """
         Enter a match result explicitly
@@ -416,16 +412,12 @@
         for idx, row in self.fixtures_df.iterrows():
             if stage != row.Stage:
                 continue
-<<<<<<< HEAD
-
-=======
             if stage == "Group":
                 if set([row.Team_1, row.Team_2]) == set([team_1,team_2]):
                     self.fixtures_df.iloc[idx, self.fixtures_df.columns.get_loc('Played')] = True
                     # find the group
                     group = find_group(team_1, self.teams_df)
                     self.groups[group].add_result(team_1, team_2, score_1, score_2)
->>>>>>> d6306b0a
 
     def play_group_stage(self, wc_pred, seed = None):
         for g in self.groups.values():
