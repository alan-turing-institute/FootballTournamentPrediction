"""
Code to run the World Cup tournament, from group stages through the
knockout stages, to the final, and produce a winner.
"""

import random
from typing import List, Optional, Tuple

import pandas as pd

from .bpl_interface import WCPred
<<<<<<< HEAD
from .data_loader import (
    get_teams_data,
    get_fixture_data,
    get_fifa_rankings_data,
    get_results_data,
)
=======
from .data_loader import get_fixture_data, get_teams_data
>>>>>>> 60ab362b
from .utils import (
    find_group,
    predict_group_match,
    predict_knockout_match,
<<<<<<< HEAD
    predict_group_match,
=======
    sort_teams_by,
>>>>>>> 60ab362b
)


class Group:
    def __init__(self, name: str, teams: List[str]):
        self.name = name
        self.teams = teams
        # "table" is a dictionary keyed by team name, with the points, gf,ga
        self.table = {}
        for t in self.teams:
            self.table[t] = {
                "points": 0,
                "goals_for": 0,
                "goals_against": 0,
                "goal_difference": 0,
            }
        # "standings" is a dictionary with keys "1st", "2nd", "3rd", "4th"
        # and values being the team names.
        self.standings = {"1st": None, "2nd": None, "3rd": None, "4th": None}
        # results is a list of played matches, where each entry is a
        # dict {"<team1_name>": <score>, "<team2_name>" <score>}
        self.results = []
        # order of criteria for deciding group order
        self.metrics = [
            "points",
            "goal_difference",
            "goals_for",
            "head-to-head",
            "random",
        ]

    def play_match(
        self, wc_pred: WCPred, fixture: pd.Series, seed=None
    ) -> dict[str, int]:
        """
        Play a simulated group match.

        Parameters
        ==========
        fixture: row from a pandas DataFrame, has Team_1 and Team_2 columns

        Returns
        =======
        result: dict, where keys are the team names,
                and values are the goals for that team
        """
        goals_1, goals_2 = predict_group_match(
            wc_pred=wc_pred, team_1=fixture.Team_1, team_2=fixture.Team_2, seed=seed
        )
        result = {fixture.Team_1: goals_1, fixture.Team_2: goals_2}
        self.results.append(result)
        return result

    def play_all_matches(
        self,
        wc_pred: WCPred,
        fixture_df: pd.DataFrame,
        seed: Optional[int] = None,
        verbose: bool = False,
    ) -> None:
        """
        Given the full DataFrame full of fixtures, find the ones that correspond
        to this group, and use them to fill our list of results

        Parameters
        ==========
        fixture_df: pandas DataFrame of all fixtures, with Team_1 and Team_2 columns
        """
        for _, fixture in fixture_df.iterrows():
            if fixture.Team_1 in self.teams and fixture.Team_2 in self.teams:
                if verbose:
                    print(f"{fixture.Team_1} vs {fixture.Team_2}")
                result = self.play_match(wc_pred, fixture, seed)
                if verbose:
                    print(
                        f"{fixture.Team_1} vs {fixture.Team_2}: "
                        + f"{result[fixture.Team_1]}-{result[fixture.Team_2]}"
                    )

    def calc_table(self) -> None:
        """
        Go through the results, and add points and goals to the table
        """
        # reset the table, in case we previously ran this function
        for t in self.teams:
            self.table[t]["points"] = 0
            self.table[t]["goals_for"] = 0
            self.table[t]["goals_against"] = 0
        for result in self.results:
            teams = list(result.keys())
            if result[teams[0]] > result[teams[1]]:
                self.table[teams[0]]["points"] += 3
            elif result[teams[0]] < result[teams[1]]:
                self.table[teams[1]]["points"] += 3
            else:
                self.table[teams[0]]["points"] += 1
                self.table[teams[1]]["points"] += 1
            for i, t in enumerate(teams):
                self.table[t]["goals_for"] += result[t]
                self.table[teams[(i + 1) % 2]]["goals_against"] += result[t]
        # loop through teams again to fill in goal difference
        for t in self.teams:
            self.table[t]["goal_difference"] = (
                self.table[t]["goals_for"] - self.table[t]["goals_against"]
            )

    def get_qualifiers(self) -> Tuple:
        """
        return the two teams that topped the group
        """
        if len(self.results) < 6:
            print(
<<<<<<< HEAD
                f"Group {self.name} not finished yet - only {len(self.results)} matches played"
=======
                f"Group {self.name} not finished yet - only {len(self.results)} "
                "matches played"
>>>>>>> 60ab362b
            )
            return
        self.calc_standings()

        return self.standings["1st"], self.standings["2nd"]

    def fill_standings_position(
        self, team: str, position: int, verbose: bool = False
    ) -> None:
        """
        Fill specified slot in our team standings.
        """
        if self.standings[position]:
            raise RuntimeError("Position {} is already filled!".format(position))
        if verbose:
            print("Putting {} in {}".format(team, position))
        self.standings[position] = team
        return

    def find_head_to_head_winner(self, team_A: str, team_B: str) -> Tuple[str, str]:
        team_1 = None
        team_2 = None
        for result in self.results:
            if set(result.keys()) == set([team_A, team_B]):
                if result[team_A] > result[team_B]:
                    team_1 = team_A
                    team_2 = team_B
                elif result[team_B] > result[team_A]:
                    team_1 = team_B
                    team_2 = team_A
                break
        return team_1, team_2

    def set_positions_using_metric(
        self,
        teams_to_sort: List[str],
        positions_to_fill: List[str],
        metric: str,
        verbose: bool = False,
    ) -> None:
        if len(teams_to_sort) != len(positions_to_fill):
            raise RuntimeError(
<<<<<<< HEAD
                f"Can't fill {len(positions_to_fill)} positions with {len(teams_to_sort)} teams"
=======
                f"Can't fill {len(positions_to_fill)} positions with "
                f"{len(teams_to_sort)} teams"
>>>>>>> 60ab362b
            )
        if verbose:
            print(
                "Sorting {} using {} to fill positions {}".format(
                    teams_to_sort, metric, positions_to_fill
                )
            )
        # if random, just shuffle our list
        if metric == "random":
            random.shuffle(teams_to_sort)
            for i, pos in enumerate(positions_to_fill):
                self.fill_standings_position(teams_to_sort[i], pos)
            if verbose:
                print("randomly assigned {} teams".format(len(teams_to_sort)))
            return
        elif metric == "head-to-head":
            if len(teams_to_sort) > 2:
                print("Can't use head-to-head for more than 2 teams")
                # skip ahead to random
                self.set_positions_using_metric(
                    teams_to_sort, positions_to_fill, "random"
                )
            else:
                team_1, team_2 = self.find_head_to_head_winner(
                    teams_to_sort[0], teams_to_sort[1]
                )
                if team_1 and team_2:  # not null if there was a winner
                    self.fill_standings_position(team_1, positions_to_fill[0])
                    self.fill_standings_position(team_2, positions_to_fill[1])
                else:
                    # go to random
                    self.set_positions_using_metric(
                        teams_to_sort, positions_to_fill, "random"
                    )
            return
        # ok, otherwise we need to sort the table by the metric
        team_dict = {t: self.table[t] for t in teams_to_sort}
        team_scores = sort_teams_by(team_dict, metric)  # list of dicts of teams
        team_list = [t["team"] for t in team_scores]  # ordered list of teams
        # figure out the next metric, in case this one doesn't differentiate
        current_metric_index = self.metrics.index(metric)
        new_metric = self.metrics[current_metric_index + 1]

        # OK, let's get sorting!! Start with two-team case
        if len(team_list) == 2:
            if team_scores[0][metric] > team_scores[1][metric]:  # one team is better
                self.fill_standings_position(team_list[0], positions_to_fill[0])
                self.fill_standings_position(team_list[1], positions_to_fill[1])
                return
            else:
                # they are equal - call this func again with the next metric
                self.set_positions_using_metric(
                    team_list, positions_to_fill, new_metric
                )
                return
        elif len(team_list) == 3:
            # 4 possible cases
            if (
                team_scores[0][metric] > team_scores[1][metric]
                and team_scores[1][metric] > team_scores[2][metric]
            ):  # 1st > 2nd > 3rd
                self.fill_standings_position(team_list[0], positions_to_fill[0])
                self.fill_standings_position(team_list[1], positions_to_fill[1])
                self.fill_standings_position(team_list[2], positions_to_fill[2])
                return  # we are done!
            elif (
                team_scores[0][metric] > team_scores[1][metric]
                and team_scores[1][metric] == team_scores[2][metric]
            ):  # last two equal
                self.fill_standings_position(team_list[0], positions_to_fill[0])
                # call this func again with the last two, and the next metric
                self.set_positions_using_metric(
                    team_list[1:], positions_to_fill[1:], new_metric
                )
                return
            elif (
                team_scores[0][metric] == team_scores[1][metric]
                and team_scores[1][metric] > team_scores[2][metric]
            ):  # first two equal
                self.fill_standings_position(team_list[2], positions_to_fill[2])
                # call this func again with the first two, and the next metric
                self.set_positions_using_metric(
                    team_list[:2], positions_to_fill[:2], new_metric
                )
            else:  # all three teams equal - just move onto the next metric
                self.set_positions_using_metric(
                    team_list, positions_to_fill, new_metric
                )
            return
        elif len(team_list) == 4:  # 8 possible cases.
            if verbose:
                print("TEAM LIST", team_scores)
            if (
                team_scores[0][metric] > team_scores[1][metric]
                and team_scores[1][metric] > team_scores[2][metric]
                and team_scores[2][metric] > team_scores[3][metric]
            ):  # case 1) all in order
                self.fill_standings_position(team_list[0], "1st")
                self.fill_standings_position(team_list[1], "2nd")
                self.fill_standings_position(team_list[2], "3rd")
                self.fill_standings_position(team_list[3], "4th")
                # we are done!
                return
            elif (
                team_scores[0][metric] == team_scores[1][metric]
                and team_scores[1][metric] > team_scores[2][metric]
                and team_scores[2][metric] > team_scores[3][metric]
            ):  # case 2) first two equal
                self.fill_standings_position(team_list[2], "3rd")
                self.fill_standings_position(team_list[3], "4th")
                # call this func with the first two and the next metric
                self.set_positions_using_metric(
                    team_list[:2], positions_to_fill[:2], new_metric
                )
            elif (
                team_scores[0][metric] > team_scores[1][metric]
                and team_scores[1][metric] == team_scores[2][metric]
                and team_scores[2][metric] > team_scores[3][metric]
            ):  # case 3) middle two equal
                self.fill_standings_position(team_list[0], "1st")
                self.fill_standings_position(team_list[3], "4th")
                # call this func with the middle two and the next metric
                self.set_positions_using_metric(
                    team_list[1:3], positions_to_fill[1:3], new_metric
                )
            elif (
                team_scores[0][metric] > team_scores[1][metric]
                and team_scores[1][metric] > team_scores[2][metric]
                and team_scores[2][metric] == team_scores[3][metric]
            ):  # case 4) last two equal
                self.fill_standings_position(team_list[0], "1st")
                self.fill_standings_position(team_list[1], "2nd")
                # call this func with the last two and the next metric
                self.set_positions_using_metric(
                    team_list[2:], positions_to_fill[2:], new_metric
                )
            elif (
                team_scores[0][metric] == team_scores[1][metric]
                and team_scores[1][metric] == team_scores[2][metric]
                and team_scores[2][metric] > team_scores[3][metric]
            ):  # case 5) all equal except last
                self.fill_standings_position(team_list[3], "4th")
                # call this func with the first three and the next metric
                self.set_positions_using_metric(
                    team_list[:3], positions_to_fill[:3], new_metric
                )
            elif (
                team_scores[0][metric] > team_scores[1][metric]
                and team_scores[1][metric] == team_scores[2][metric]
                and team_scores[2][metric] == team_scores[3][metric]
            ):  # case 6) all equal except first
                self.fill_standings_position(team_list[0], "1st")
                # call this func with the last three and the next metric
                self.set_positions_using_metric(
                    team_list[1:], positions_to_fill[1:], new_metric
                )
            elif (
                team_scores[0][metric] == team_scores[1][metric]
                and team_scores[1][metric] > team_scores[2][metric]
                and team_scores[2][metric] == team_scores[3][metric]
            ):  # case 7) nightmare scenario!!
                # call func with first two and next metric
                self.set_positions_using_metric(
                    team_list[:2], positions_to_fill[:2], new_metric
                )
                # call func with last two and next metric
                self.set_positions_using_metric(
                    team_list[2:], positions_to_fill[2:], new_metric
                )
            else:  # case 8) all equal - carry on to next metric
                # call this func with the last three and the next metric
                self.set_positions_using_metric(
                    team_list, positions_to_fill, new_metric
                )
            return

    def calc_standings(self) -> None:
        """
        sort the table, and try and assign positions in the standings
        """
        self.calc_table()
        # reset the standings table to start from scratch
        for k in self.standings.keys():
            self.standings[k] = None
        # now calculate the standings again
        self.set_positions_using_metric(
            self.teams, ["1st", "2nd", "3rd", "4th"], "points"
        )
        return

    def check_if_result_exists(self, team_1, team_2):
        """
        See if we already have a result for these two teams.
        Parameters
        ==========
        team_1, team_2: both str, team names, as in teams.csv
        Returns
        =======
        True if result already stored, False otherwise
        """
        for result in self.results:
            if set([team_1, team_2]) == set(result.keys()):
                return True
        return False

    def add_result(self, team_1, team_2, score_1, score_2):
        """
        Add a result for a group-stage match.
        Parameters
        ==========
        team_1, team_2: both str, team names, as in teams.csv
        score_1, score_2: both int, number of goals scored by each team.
        """
        if not self.check_if_result_exists(team_1, team_2):
            result = {team_1: score_1, team_2: score_2}
            self.results.append(result)
        return

    def __str__(self) -> str:
        max_team_name_length = 0
        for t in self.teams:
            if len(t) > max_team_name_length:
                max_team_name_length = len(t)

        output = f"Position |  Team{' '*(max_team_name_length-8)}| Points | GS |  GA \n"
        self.calc_standings()
        for k, v in self.standings.items():
            output += (
                f"   {k}    {v}{' '*(max_team_name_length-len(v))}   "
                f"{self.table[v]['points']}      {self.table[v]['goals_for']}     "
                f"{self.table[v]['goals_against']} \n"
            )
        return output


class Tournament:
    def __init__(self, year: str = "2022"):
        self.teams_df = get_teams_data(year)
        self.fixtures_df = get_fixture_data(year)
        self.group_names = list(set(self.teams_df["Group"].values))
        self.groups = {}
        for n in self.group_names:
            g = Group(n, list(self.teams_df[self.teams_df["Group"] == n].Team.values))
            self.groups[n] = g
        self.aliases = {}
        self.is_complete = False

    def add_result(
        self, team_1: str, team_2: str, score_1: int, score_2: int, stage: str
    ) -> None:
        """
        Enter a match result explicitly

        Parameters
        ==========
        team_1, team_2: both str, names of teams, as in teams.csv
        score_1, score_2: both int, scores of respective teams
        stage: str, must be "Group", "R16", "QF", "SF", "F"
        """
        # find the fixture
        for idx, row in self.fixtures_df.iterrows():
            if stage != row.Stage:
                continue
            if stage == "Group":
                if set([row.Team_1, row.Team_2]) == set([team_1, team_2]):
                    # find the group
                    group = find_group(team_1, self.teams_df)
                    self.groups[group].add_result(team_1, team_2, score_1, score_2)

    def play_group_stage(
        self, wc_pred: WCPred, seed: Optional[int] = None, verbose: bool = False
    ) -> None:
        for g in self.groups.values():
            g.play_all_matches(
                wc_pred=wc_pred, fixture_df=self.fixtures_df, seed=seed, verbose=verbose
            )

    def play_knockout_stages(
        self, wc_pred: WCPred, seed: Optional[int] = None, verbose: bool = False
    ) -> None:
        """
        For the round of 16, assign the first and second place teams
        from each group to the aliases e.g. "A1", "B2"
        """
        for g in self.groups.values():
            if len(g.results) != 6:
                print(f" Group {g.name} has played {len(g.results)} matches")
            t1, t2 = g.get_qualifiers()
            self.aliases["1" + g.name] = t1
            self.aliases["2" + g.name] = t2
        for stage in ["R16", "QF", "SF", "F"]:
            for _, f in self.fixtures_df.iterrows():
                if f.Stage == stage:
                    self.aliases[f.Team_1 + f.Team_2] = predict_knockout_match(
                        wc_pred=wc_pred,
                        team_1=self.aliases[f.Team_1],
                        team_2=self.aliases[f.Team_2],
                        seed=seed,
                    )
                    if verbose:
                        print(
<<<<<<< HEAD
                            f"{stage}: {f.Team_1} vs {f.Team_2}: Winner: {self.aliases[f.Team_1+f.Team_2]}"
=======
                            f"{stage}: {f.Team_1} vs {f.Team_2}: "
                            f"Winner: {self.aliases[f.Team_1+f.Team_2]}"
>>>>>>> 60ab362b
                        )
        for k, v in self.aliases.items():
            if len(k) == 32:
                self.winner = v
        self.is_complete = True

    def get_furthest_position_for_team(self, team_name):
        """
        Given a team name, see how far they got in the tournament.

        Parameters
        ==========
        team_name: str, one of the team names, as defined in teams.csv

        Returns
        =======
        "G", "R16", "QF", "SF", "RU", "W" depending on how far the team got.
        """
        if not self.is_complete:
            print("Tournament is not yet complete")
            return None
        if self.winner == team_name:
            return "W"
        elif team_name not in self.aliases.values():
            return "G"
        else:
            # the length of the 'alias' string, e.g. "1A2B" shows how far a team got
            key_length_lookup = {2: "R16", 4: "QF", 8: "SF", 16: "RU"}
            # convert the aliases dict into a list, and sort by length of the key
            # (this will represent how far the team got - if we look in reverse order
            # of key length, we will find the latest stage a team got to first)
            alias_list = [(k, v) for k, v in self.aliases.items()]
            sorted_aliases = sorted(alias_list, key=lambda x: len(x[0]), reverse=True)
            for k, v in sorted_aliases:
                if v == team_name:
                    return key_length_lookup[len(k)]
            # we should never get to here
            raise RuntimeError(f"Unable to find team {team_name} in aliases table")<|MERGE_RESOLUTION|>--- conflicted
+++ resolved
@@ -9,25 +9,12 @@
 import pandas as pd
 
 from .bpl_interface import WCPred
-<<<<<<< HEAD
-from .data_loader import (
-    get_teams_data,
-    get_fixture_data,
-    get_fifa_rankings_data,
-    get_results_data,
-)
-=======
 from .data_loader import get_fixture_data, get_teams_data
->>>>>>> 60ab362b
 from .utils import (
     find_group,
     predict_group_match,
     predict_knockout_match,
-<<<<<<< HEAD
-    predict_group_match,
-=======
     sort_teams_by,
->>>>>>> 60ab362b
 )
 
 
@@ -140,12 +127,8 @@
         """
         if len(self.results) < 6:
             print(
-<<<<<<< HEAD
-                f"Group {self.name} not finished yet - only {len(self.results)} matches played"
-=======
                 f"Group {self.name} not finished yet - only {len(self.results)} "
                 "matches played"
->>>>>>> 60ab362b
             )
             return
         self.calc_standings()
@@ -188,12 +171,8 @@
     ) -> None:
         if len(teams_to_sort) != len(positions_to_fill):
             raise RuntimeError(
-<<<<<<< HEAD
-                f"Can't fill {len(positions_to_fill)} positions with {len(teams_to_sort)} teams"
-=======
                 f"Can't fill {len(positions_to_fill)} positions with "
                 f"{len(teams_to_sort)} teams"
->>>>>>> 60ab362b
             )
         if verbose:
             print(
@@ -495,12 +474,8 @@
                     )
                     if verbose:
                         print(
-<<<<<<< HEAD
-                            f"{stage}: {f.Team_1} vs {f.Team_2}: Winner: {self.aliases[f.Team_1+f.Team_2]}"
-=======
                             f"{stage}: {f.Team_1} vs {f.Team_2}: "
                             f"Winner: {self.aliases[f.Team_1+f.Team_2]}"
->>>>>>> 60ab362b
                         )
         for k, v in self.aliases.items():
             if len(k) == 32:
