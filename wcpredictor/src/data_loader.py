--- conflicted
+++ resolved
@@ -30,8 +30,6 @@
     filename = "confederations.csv"
     csv_path = os.path.join(current_dir, "..", "data", filename)
     df = pd.read_csv(csv_path)
-<<<<<<< HEAD
-=======
     return df
 
 
@@ -91,7 +89,6 @@
     filename = "fifa_rankings.csv"
     csv_path = os.path.join(current_dir, "..", "data", filename)
     df = pd.read_csv(csv_path)
->>>>>>> 60ab362b
     return df
 
 
@@ -101,33 +98,6 @@
     or from the FIFA video game (with default values for teams not in the game)
     if source == 'game', or combine both if source == 'both'
     """
-<<<<<<< HEAD
-    # should we use the videogame rankings over the official FIFA (organisation) ones?
-    game_rankings = source == "game"
-    current_dir = os.path.dirname(__file__)
-    filename = "fifa_game_rankings.csv" if game_rankings else "fifa_rankings.csv"
-    csv_path = os.path.join(current_dir, "..", "data", filename)
-    df = pd.read_csv(csv_path)
-    if game_rankings:
-        print("Using FIFA videogame rankings")
-        # assign default values to teams not otherwise covered, use the same as Qatar
-        default_row = df.loc[df.Team == "Qatar"]
-        all_teams = get_confederations_data().Team.unique()
-        current_teams = df.Team.unique()
-        new_teams = list(set(all_teams) - set(current_teams))
-        attacks = len(new_teams) * [default_row.Attack.values[0]]
-        midfields = len(new_teams) * [default_row.Midfield.values[0]]
-        defences = len(new_teams) * [default_row.Defence.values[0]]
-        overalls = len(new_teams) * [default_row.Overall.values[0]]
-        new_df = pd.DataFrame(
-            {
-                "Team": new_teams,
-                "Attack": attacks,
-                "Midfield": midfields,
-                "Defence": defences,
-                "Overall": overalls,
-            }
-=======
     if source == "game":
         return load_game_rankings()
     elif source == "org":
@@ -135,17 +105,13 @@
     elif source == "both":
         return pd.merge(
             load_game_rankings(), load_org_rankings(), how="inner", on="Team"
->>>>>>> 60ab362b
         )
 
 def get_results_data(
     start_date: str = "2018-06-01",
     end_date: str = "2022-11-20",
     competitions: List[str] = ["W", "C1", "WQ", "CQ", "C2", "F"],
-<<<<<<< HEAD
-=======
     rankings_source: str = "org",
->>>>>>> 60ab362b
 ) -> pd.DataFrame:
     """
     filter the results dataframe by date and competition.
@@ -165,11 +131,7 @@
     competitions_index = json.load(open(json_path))
     # filter by date
     results_df = results_df[
-<<<<<<< HEAD
-        (results_df.date > start_date) & (results_df.date < end_date)
-=======
         (results_df.date >= start_date) & (results_df.date <= end_date)
->>>>>>> 60ab362b
     ]
     # replace any names that we have written differently elsewhere
     results_df.replace("United States", "USA", inplace=True)
@@ -177,14 +139,6 @@
         "United States Virgin Islands", "USA Virgin Islands", inplace=True
     )
     # filter matches with non-fifa recognised teams
-<<<<<<< HEAD
-    rankings_df = get_fifa_rankings_data("org")
-    fifa_teams = rankings_df.Team.values
-    results_df = results_df[
-        (results_df.home_team.isin(fifa_teams))
-        & (results_df.away_team.isin(fifa_teams))
-    ]
-=======
     if rankings_source:
         rankings_df = get_fifa_rankings_data(rankings_source)
         fifa_teams = rankings_df.Team.values
@@ -192,7 +146,6 @@
             (results_df.home_team.isin(fifa_teams))
             & (results_df.away_team.isin(fifa_teams))
         ]
->>>>>>> 60ab362b
     # filter by competition
     comp_filter = [competitions_index[comp] for comp in competitions]
     # flatten this nested list
