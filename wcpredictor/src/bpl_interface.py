"""
Interface to the NumPyro team model in bpl-next:
https://github.com/anguswilliams91/bpl-next
"""
from typing import List, Optional, Tuple, Union

import numpy as np
import pandas as pd
<<<<<<< HEAD
from bpl import NeutralDixonColesMatchPredictorWC
from bpl.base import BaseMatchPredictor
=======
from bpl import NeutralDixonColesMatchPredictor, NeutralDixonColesMatchPredictorWC
>>>>>>> 8bde2fa2
from jax.numpy import DeviceArray

from wcpredictor.src.data_loader import get_confederations_data

class WCPred:
    def __init__(
        self,
        results: pd.DataFrame,
        fixtures: Optional[pd.DataFrame] = None,
        ratings: Optional[pd.DataFrame] = None,
        teams: Optional[List[str]] = None,
        years: Optional[List[int]] = None,
        model: BaseMatchPredictor = None,
    ):
        self.results = results
        self.fixtures = fixtures
        self.ratings = ratings
        if teams is None:
            # teams is just every team that has played in results
            self.teams = list(
                set(self.results["home_team"]) | set(self.results["away_team"])
            )
        else:
            # disregard any games which involves a team that isnt in teams
            self.teams = teams
            self.results = self.results[
                self.results.home_team.isin(teams) & self.results.away_team.isin(teams)
            ]
        if years is not None:
            self.results = self.results[self.results.date.dt.year.isin(years)]
        confed = get_confederations_data()
        self.confed_dict = dict(zip(confed["Team"], confed["Confederation"]))
        self.training_data = None
        self.model = model

    def get_result_dict(self) -> dict[str, np.array]:
        """
        put results into dictionary to train model
        """
        return {
            "home_team": np.array(self.results.home_team),
            "away_team": np.array(self.results.away_team),
            "home_conf": np.array([self.confed_dict[team]
                                   for team in self.results.home_team]),
            "away_conf": np.array([self.confed_dict[team]
                                   for team in self.results.away_team]),
            "home_goals": np.array(self.results.home_score),
            "away_goals": np.array(self.results.away_score),
            "neutral_venue": np.array(self.results.neutral),
        }

    def get_ratings_dict(self) -> dict:
        """Create a dataframe containing the fifa team ratings."""
        ratings = self.ratings[self.ratings.Team.isin(self.teams)]
        ratings_dict = {
            row.Team: np.array(row.drop("Team").values.astype(float))
            for _, row in ratings.iterrows()
        }
        if len(ratings_dict) != len(self.teams):
            raise ValueError(
                f"Must have FIFA ratings and results for all teams. {len(ratings_dict)} "
                + f"teams with FIFA ratings but {len(self.teams)} teams with results."
            )
        return ratings_dict

    def check_teams_in_ratings(self) -> bool:
        if self.ratings is None:
            return True
        teams = pd.Series(self.teams)
        print("---len(teams[~teams.isin(self.ratings.Team)])")
        if len(teams[~teams.isin(self.ratings.Team)]) > 0:
            raise ValueError(
                "Must have FIFA ratings and results for all teams. "
                + f"There are {len(teams[~teams.isin(self.ratings.Team)])} teams with no FIFA ratings:\n\n"
                + ", ".join(teams[~teams.isin(self.ratings.Team)])
            )
        return True

    def set_training_data(self) -> None:
        """Get training data for team model including FIFA ratings as covariates.
        Data returned is for all matches up to specified gameweek and season.
        """
        print("[MODEL FITTING] Setting training data for the model")
        training_data = self.get_result_dict()
        if self.ratings is not None:
            if self.ratings.isna().any().any():
                raise ValueError(
                    "There are some NaN values in ratings, please fix or remove"
                )
            if self.check_teams_in_ratings:
                training_data["team_covariates"] = self.get_ratings_dict()
        self.training_data = training_data

    def fit_model(self, model=None, **fit_args) -> None:
        """
        Get the team-level stan model, which can give probabilities of
        each potential scoreline in a given fixture.
        """
        if model is not None:
            self.model = model
        if self.model is None:
            self.model = NeutralDixonColesMatchPredictorWC()
        if self.training_data is None:
            self.set_training_data()
        print("[MODEL FITTING] Fitting the model")
<<<<<<< HEAD
        self.model = self.model.fit(self.training_data, **fit_args)
=======
        self.model = NeutralDixonColesMatchPredictorWC().fit(
            self.training_data, **fit_args
        )
>>>>>>> 8bde2fa2

    def get_fixture_teams(self) -> List[Tuple[str, str]]:
        if self.fixtures is None:
            raise ValueError("No fixtures have been set into self.fixtures")
        return [(row.Team_1, row.Team_2) for index, row in self.fixtures.iterrows()]

    def get_fixture_probabilities(
        self,
        fixture_teams: Optional[List[Tuple[str, str]]] = None,
        knockout: bool = False,
        seed: Optional[int] = None,
    ) -> pd.DataFrame:
        """
        Returns probabilities and predictions for all fixtures in a given gameweek and
        season, as a data frame with a row for each fixture and columns being home_team,
        away_team, home_win_probability, draw_probability, away_win_probability.
        """
        if seed is not None:
            np.random.seed(seed)
        if self.model is None:
            self.fit_model()
        # if fixture_teams not passed, predict for all games in self.fixtures by default
        if fixture_teams is None:
            fixture_teams = self.get_fixture_teams()
        Team_1, Team_2 = zip(*fixture_teams)
        Team_1_conference = [self.confed_dict[team] for team in Team_1]
        Team_2_conference = [self.confed_dict[team] for team in Team_2]
        venue = np.ones(len(Team_1))
        p = self.model.predict_outcome_proba(Team_1, Team_2, Team_1_conference, Team_2_conference, venue)
        # predict outcome of the game
        simulated_outcome = []
        for i in range(len(fixture_teams)):
            if knockout:
                prob = np.array([p["home_win"][i], p["away_win"][i]])
                simulated_outcome.append(
                    np.random.choice(a=[Team_1[i], Team_2[i]], p=prob / prob.sum())
                )
            else:
                prob = np.array([p["home_win"][i], p["draw"][i], p["away_win"][i]])
                simulated_outcome.append(
                    np.random.choice(
                        a=[Team_1[i], "Draw", Team_2[i]], p=prob / prob.sum()
                    )
                )
        return pd.DataFrame(
            {
                "Team_1": Team_1,
                "Team_2": Team_2,
                "Team_1_win_probability": p["home_win"],
                "draw_probability": p["draw"],
                "Team_2_win_probability": p["away_win"],
                "simulated_outcome": simulated_outcome,
            }
        )

    def get_fixture_goal_probabilities(
        self,
        fixture_teams: Optional[List[Tuple[str, str]]] = None,
        seed: Optional[int] = None,
        max_goals: int = 10,
    ) -> Tuple[dict[int, dict[str, DeviceArray]], List[Tuple[int, int]]]:
        """
        Get the probability that each team in a fixture scores any number of goals up to max_goals,
        and prediction of goals scored.
        """
        if seed is not None:
            np.random.seed(seed)
        if self.model is None:
            self.fit_model()
        goals = np.arange(0, max_goals + 1)
        probs = {}
        simulated_scores = []
        # if fixture_teams is not passed, we just predict for all games in self.fixtures by default
        if fixture_teams is None:
            fixture_teams = self.get_fixture_teams()
        Team_1, Team_2 = zip(*fixture_teams)
        Team_1_conference = [self.confed_dict[team] for team in Team_1]
        Team_2_conference = [self.confed_dict[team] for team in Team_2]
        venue = np.ones(len(Team_1))
        for i in range(len(fixture_teams)):
            home_team_goal_prob = self.model.predict_score_n_proba(
                goals, Team_1[i], Team_2[i], Team_1_conference[i], Team_2_conference[i], home=False, neutral_venue=venue[i]
            )
            away_team_goal_prob = self.model.predict_score_n_proba(
                goals, Team_2[i], Team_1[i], Team_2_conference[i], Team_1_conference[i], home=False, neutral_venue=venue[i]
            )
            probs[i] = {
                Team_1[i]: {g: p for g, p in zip(goals, home_team_goal_prob)},
                Team_2[i]: {g: p for g, p in zip(goals, away_team_goal_prob)},
            }
            # predict number of goals scored by Team 1
            T1_prob = np.array(list(probs[i][Team_1[i]].values()))
            T1_goals = np.random.choice(
                a=range(max_goals + 1), p=T1_prob / T1_prob.sum()
            )
            # predict number of goals scored by Team 2
            T2_prob = np.array(list(probs[i][Team_2[i]].values()))
            T2_goals = np.random.choice(
                a=range(max_goals + 1), p=T2_prob / T2_prob.sum()
            )
            simulated_scores.append((T1_goals, T2_goals))
        return probs, simulated_scores<|MERGE_RESOLUTION|>--- conflicted
+++ resolved
@@ -6,15 +6,12 @@
 
 import numpy as np
 import pandas as pd
-<<<<<<< HEAD
 from bpl import NeutralDixonColesMatchPredictorWC
 from bpl.base import BaseMatchPredictor
-=======
-from bpl import NeutralDixonColesMatchPredictor, NeutralDixonColesMatchPredictorWC
->>>>>>> 8bde2fa2
 from jax.numpy import DeviceArray
 
 from wcpredictor.src.data_loader import get_confederations_data
+
 
 class WCPred:
     def __init__(
@@ -54,10 +51,12 @@
         return {
             "home_team": np.array(self.results.home_team),
             "away_team": np.array(self.results.away_team),
-            "home_conf": np.array([self.confed_dict[team]
-                                   for team in self.results.home_team]),
-            "away_conf": np.array([self.confed_dict[team]
-                                   for team in self.results.away_team]),
+            "home_conf": np.array(
+                [self.confed_dict[team] for team in self.results.home_team]
+            ),
+            "away_conf": np.array(
+                [self.confed_dict[team] for team in self.results.away_team]
+            ),
             "home_goals": np.array(self.results.home_score),
             "away_goals": np.array(self.results.away_score),
             "neutral_venue": np.array(self.results.neutral),
@@ -117,13 +116,7 @@
         if self.training_data is None:
             self.set_training_data()
         print("[MODEL FITTING] Fitting the model")
-<<<<<<< HEAD
         self.model = self.model.fit(self.training_data, **fit_args)
-=======
-        self.model = NeutralDixonColesMatchPredictorWC().fit(
-            self.training_data, **fit_args
-        )
->>>>>>> 8bde2fa2
 
     def get_fixture_teams(self) -> List[Tuple[str, str]]:
         if self.fixtures is None:
@@ -152,7 +145,9 @@
         Team_1_conference = [self.confed_dict[team] for team in Team_1]
         Team_2_conference = [self.confed_dict[team] for team in Team_2]
         venue = np.ones(len(Team_1))
-        p = self.model.predict_outcome_proba(Team_1, Team_2, Team_1_conference, Team_2_conference, venue)
+        p = self.model.predict_outcome_proba(
+            Team_1, Team_2, Team_1_conference, Team_2_conference, venue
+        )
         # predict outcome of the game
         simulated_outcome = []
         for i in range(len(fixture_teams)):
@@ -205,10 +200,22 @@
         venue = np.ones(len(Team_1))
         for i in range(len(fixture_teams)):
             home_team_goal_prob = self.model.predict_score_n_proba(
-                goals, Team_1[i], Team_2[i], Team_1_conference[i], Team_2_conference[i], home=False, neutral_venue=venue[i]
+                goals,
+                Team_1[i],
+                Team_2[i],
+                Team_1_conference[i],
+                Team_2_conference[i],
+                home=False,
+                neutral_venue=venue[i],
             )
             away_team_goal_prob = self.model.predict_score_n_proba(
-                goals, Team_2[i], Team_1[i], Team_2_conference[i], Team_1_conference[i], home=False, neutral_venue=venue[i]
+                goals,
+                Team_2[i],
+                Team_1[i],
+                Team_2_conference[i],
+                Team_1_conference[i],
+                home=False,
+                neutral_venue=venue[i],
             )
             probs[i] = {
                 Team_1[i]: {g: p for g, p in zip(goals, home_team_goal_prob)},
