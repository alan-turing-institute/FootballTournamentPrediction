"""
Assorted functions to get the BPL model, and predict results.
"""
from typing import List, Optional, Tuple

<<<<<<< HEAD
from .data_loader import get_results_data, get_teams_data, get_fifa_rankings_data
from .bpl_interface import WCPred
=======
import numpy as np
from bpl import NeutralDixonColesMatchPredictor, NeutralDixonColesMatchPredictorWC
from bpl.base import BaseMatchPredictor

from .bpl_interface import WCPred
from .data_loader import (
    get_confederations_data,
    get_fifa_rankings_data,
    get_results_data,
)
>>>>>>> 60ab362b


def get_and_train_model(
    start_date: str = "2018-06-01",
    end_date: str = "2022-11-20",
    competitions: List[str] = ["W", "C1", "WQ", "CQ", "C2", "F"],
<<<<<<< HEAD
    rankings_source: str = "game",
=======
    rankings_source: str = "org",
    model: BaseMatchPredictor = NeutralDixonColesMatchPredictorWC(),
>>>>>>> 60ab362b
) -> WCPred:
    """
    Use 'competitions' argument to specify which rows to include in training data.
    Key for competitions:
    "W": world cup finals,
    "C1": top-level continental cup,
    "WQ": world cup qualifiers",
    "CQ": continental cup qualifiers"
    "C2": 2nd-tier continental, e.g. UEFA Nations League,
    "F": friendly/other.

    rankings_source determines whether we use the FIFA video game rankings for prior
    values for the covariates ("game"), or use the FIFA organisation ones ("org"), or
    neither (None).
    """
    print("in get_and_train_model")
    results = get_results_data(
        start_date, end_date, competitions=competitions, rankings_source=rankings_source
    )
    print(f"Using {len(results)} rows in training data")
<<<<<<< HEAD
    # if we are getting results up to 2018, maybe we are simulating
    # the 2018 world cup?
    if "2018" in end_date:
        tournament_year = "2018"
    # and same logic for 2014
    if "2014" in end_date:
        tournament_year = "2014"
    else:
        tournament_year = "2022"
    teams = list(get_teams_data(tournament_year).Team)

    if rankings_source:
        ratings = get_fifa_rankings_data(rankings_source)
        wc_pred = WCPred(results=results, ratings=ratings)
    else:
        wc_pred = WCPred(results=results)
=======
    ratings = get_fifa_rankings_data(rankings_source) if rankings_source else None
    wc_pred = WCPred(results=results, ratings=ratings, model=model)
>>>>>>> 60ab362b
    wc_pred.set_training_data()
    wc_pred.fit_model()
    return wc_pred


def test_model(
    model: BaseMatchPredictor,
    start_date: str = "2018-06-01",
    end_date: str = "2022-11-20",
    competitions: List[str] = ["W", "C1", "WQ", "CQ", "C2", "F"],
) -> float:
    """
    Use 'competitions' argument to specify which rows to include in training data.
    Key for competitions:
    "W": world cup finals,
    "C1": top-level continental cup,
    "WQ": world cup qualifiers",
    "CQ": continental cup qualifiers"
    "C2": 2nd-tier continental, e.g. UEFA Nations League,
    "F": friendly/other.

    rankings_source determines whether we use the FIFA video game rankings for prior
    values for the covariates ("game"), or use the FIFA organisation ones ("org"), or
    neither (None).
    """
    results = get_results_data(
        start_date, end_date, competitions=competitions, rankings_source=None
    )
    results = results[  # only include matches where model knows about both teams
        (results["home_team"].isin(model.teams))
        & (results["away_team"].isin(model.teams))
    ]
    confed = get_confederations_data()
    confed_dict = dict(zip(confed["Team"], confed["Confederation"]))
    test_data = {
        "home_team": np.array(results.home_team),
        "away_team": np.array(results.away_team),
        "home_conf": np.array([confed_dict[team] for team in results.home_team]),
        "away_conf": np.array([confed_dict[team] for team in results.away_team]),
        "home_goals": np.array(results.home_score),
        "away_goals": np.array(results.away_score),
        "neutral": np.array(results.neutral),
    }

    if isinstance(model, NeutralDixonColesMatchPredictorWC):
        proba = model.predict_score_proba(
            test_data["home_team"],
            test_data["away_team"],
            test_data["home_conf"],
            test_data["away_conf"],
            test_data["home_goals"],
            test_data["away_goals"],
            test_data["neutral"],
        )
    elif isinstance(model, NeutralDixonColesMatchPredictor):
        proba = model.predict_score_proba(
            test_data["home_team"],
            test_data["away_team"],
            test_data["home_goals"],
            test_data["away_goals"],
            test_data["neutral"],
        )
    else:
        proba = model.predict_score_proba(
            test_data["home_team"],
            test_data["away_team"],
            test_data["home_goals"],
            test_data["away_goals"],
        )
    return np.log(proba).sum() / len(proba)  # log likelihood


def find_group(team, teams_df):
    """
    Look in teams_df and find the group for a given team

    Parameters
    ==========
    team: str, team name, as given in teams.csv
    teams_df: Pandas dataframe

    Returns
    =======
    group_name: str, "A"-"H", or None if team not found
    """
    for idx, row in teams_df.iterrows():
        if row.Team == team:
            return row.Group
    print("Unable to find {} in teams.csv".format(team))
    return None


def sort_teams_by(table_dict, metric):
    """
    Given a dictionary in the same format as self.table (i.e. keyed by
    team name), return a list of dicts
    [{"team": <team_name>, "points": <points>, ...},{...}]
    in order of whatever metric is supplied

    Parameters
    ==========
    table_dict: dict, keyed by team name, in the same format as self.table

    Returns
    =======
    team_list: list of dicts, [{"team": "abc","points": x},...], ordered
               according to metric
    """
<<<<<<< HEAD
    if not metric in ["points", "goal_difference", "goals_for", "goals_against"]:
=======
    if metric not in ["points", "goal_difference", "goals_for", "goals_against"]:
>>>>>>> 60ab362b
        raise RuntimeError(f"unknown metric for sorting: {metric}")
    team_list = [{"team": k, **v} for k, v in table_dict.items()]
    team_list = sorted(team_list, key=lambda t: t[metric], reverse=True)
    return team_list


def predict_knockout_match(
    wc_pred: WCPred, team_1: str, team_2: str, seed: Optional[int] = None
) -> str:
    """
    Parameters
    ==========
    team_1, team_2: both str, names of two teams

    Returns:
    ========
    winning_team: str, one of team_1 or team_2
    """
    return wc_pred.get_fixture_probabilities(
        fixture_teams=[(team_1, team_2)], knockout=True, seed=seed
    )["simulated_outcome"][0]


def predict_group_match(
    wc_pred: WCPred, team_1: str, team_2: str, seed: Optional[int] = None
) -> Tuple[int, int]:
    """
    Parameters
    ==========
    team_1, team_2: both str, names of two teams

    Returns:
    ========
    score_1, score_2: both int, score for each team
    """
    return wc_pred.get_fixture_goal_probabilities(
        fixture_teams=[(team_1, team_2)], seed=seed
    )[1][0]


def get_difference_in_stages(stage_1: str, stage_2: str) -> int:
    """
    Give an integer value to the differences between two
    'stages' i.e. how far a team got in the tournament.
    This can be used to calculate a loss function, i.e. difference
    between predicted and actual results for past tournaments.

    Parameters
    ==========
    stage_1, stage_2: both str, can be "G","R16","QF","SF","RU","W"

    Returns
    =======
    diff: int, how far apart the two stages are.
    """
    stages = ["G", "R16", "QF", "SF", "RU", "W"]
<<<<<<< HEAD
    if not stage_1 in stages and stage_2 in stages:
=======
    if stage_1 not in stages and stage_2 in stages:
>>>>>>> 60ab362b
        raise RuntimeError(f"Unknown value for stage - must be in {stages}")
    return abs(stages.index(stage_1) - stages.index(stage_2))<|MERGE_RESOLUTION|>--- conflicted
+++ resolved
@@ -3,10 +3,6 @@
 """
 from typing import List, Optional, Tuple
 
-<<<<<<< HEAD
-from .data_loader import get_results_data, get_teams_data, get_fifa_rankings_data
-from .bpl_interface import WCPred
-=======
 import numpy as np
 from bpl import NeutralDixonColesMatchPredictor, NeutralDixonColesMatchPredictorWC
 from bpl.base import BaseMatchPredictor
@@ -17,19 +13,14 @@
     get_fifa_rankings_data,
     get_results_data,
 )
->>>>>>> 60ab362b
 
 
 def get_and_train_model(
     start_date: str = "2018-06-01",
     end_date: str = "2022-11-20",
     competitions: List[str] = ["W", "C1", "WQ", "CQ", "C2", "F"],
-<<<<<<< HEAD
-    rankings_source: str = "game",
-=======
     rankings_source: str = "org",
     model: BaseMatchPredictor = NeutralDixonColesMatchPredictorWC(),
->>>>>>> 60ab362b
 ) -> WCPred:
     """
     Use 'competitions' argument to specify which rows to include in training data.
@@ -50,27 +41,8 @@
         start_date, end_date, competitions=competitions, rankings_source=rankings_source
     )
     print(f"Using {len(results)} rows in training data")
-<<<<<<< HEAD
-    # if we are getting results up to 2018, maybe we are simulating
-    # the 2018 world cup?
-    if "2018" in end_date:
-        tournament_year = "2018"
-    # and same logic for 2014
-    if "2014" in end_date:
-        tournament_year = "2014"
-    else:
-        tournament_year = "2022"
-    teams = list(get_teams_data(tournament_year).Team)
-
-    if rankings_source:
-        ratings = get_fifa_rankings_data(rankings_source)
-        wc_pred = WCPred(results=results, ratings=ratings)
-    else:
-        wc_pred = WCPred(results=results)
-=======
     ratings = get_fifa_rankings_data(rankings_source) if rankings_source else None
     wc_pred = WCPred(results=results, ratings=ratings, model=model)
->>>>>>> 60ab362b
     wc_pred.set_training_data()
     wc_pred.fit_model()
     return wc_pred
@@ -179,11 +151,7 @@
     team_list: list of dicts, [{"team": "abc","points": x},...], ordered
                according to metric
     """
-<<<<<<< HEAD
-    if not metric in ["points", "goal_difference", "goals_for", "goals_against"]:
-=======
     if metric not in ["points", "goal_difference", "goals_for", "goals_against"]:
->>>>>>> 60ab362b
         raise RuntimeError(f"unknown metric for sorting: {metric}")
     team_list = [{"team": k, **v} for k, v in table_dict.items()]
     team_list = sorted(team_list, key=lambda t: t[metric], reverse=True)
@@ -240,10 +208,6 @@
     diff: int, how far apart the two stages are.
     """
     stages = ["G", "R16", "QF", "SF", "RU", "W"]
-<<<<<<< HEAD
-    if not stage_1 in stages and stage_2 in stages:
-=======
     if stage_1 not in stages and stage_2 in stages:
->>>>>>> 60ab362b
         raise RuntimeError(f"Unknown value for stage - must be in {stages}")
     return abs(stages.index(stage_1) - stages.index(stage_2))