"""
Assorted functions to get the BPL model, and predict results.
"""
from typing import List, Optional, Tuple

import math
import numpy as np
<<<<<<< HEAD
import pandas as pd
=======
import jax.numpy as jnp
>>>>>>> 419c6a8e
from bpl import NeutralDixonColesMatchPredictor, NeutralDixonColesMatchPredictorWC
from bpl.base import BaseMatchPredictor

from .bpl_interface import WCPred
from .data_loader import (
    get_confederations_data,
    get_fifa_rankings_data,
    get_results_data,
)


def get_and_train_model(
    start_date: str = "2018-06-01",
    end_date: str = "2022-11-20",
    competitions: List[str] = ["W", "C1", "WQ", "CQ", "C2", "F"],
    rankings_source: str = "org",
    epsilon: float = 0.0,
    world_cup_weight: float = 1.0,
    model: BaseMatchPredictor = NeutralDixonColesMatchPredictorWC(),
) -> WCPred:
    """
    Use 'competitions' argument to specify which rows to include in training data.
    Key for competitions:
    "W": world cup finals,
    "C1": top-level continental cup,
    "WQ": world cup qualifiers",
    "CQ": continental cup qualifiers"
    "C2": 2nd-tier continental, e.g. UEFA Nations League,
    "F": friendly/other.

    rankings_source determines whether we use the FIFA video game rankings for prior
    values for the covariates ("game"), or use the FIFA organisation ones ("org"), or
    neither (None).
    """
    print("in get_and_train_model")
    results, weights_dict = get_results_data(
        start_date=start_date,
        end_date=end_date,
        competitions=competitions,
        rankings_source=rankings_source,
        world_cup_weight=world_cup_weight,
    )

    print(f"Using {len(results)} rows in training data")
    ratings = get_fifa_rankings_data(rankings_source) if rankings_source else None
    wc_pred = WCPred(
        results=results,
        ratings=ratings,
        epsilon=epsilon,
        world_cup_weight=world_cup_weight,
        weights_dict=weights_dict,
        model=model,
    )
    wc_pred.set_training_data()
    wc_pred.fit_model()

    return wc_pred


def test_model(
    model: BaseMatchPredictor,
    start_date: str = "2018-06-01",
    end_date: str = "2022-11-20",
    competitions: List[str] = ["W", "C1", "WQ", "CQ", "C2", "F"],
    epsilon=0,
    world_cup_weight=1,
    train_end_date=None,
) -> float:
    """
    Compute the log likelihood of real match scores for a model (to use like a loss
    function)

    Use 'competitions' argument to specify which rows to include in training data.
    Key for competitions:
    "W": world cup finals,
    "C1": top-level continental cup,
    "WQ": world cup qualifiers",
    "CQ": continental cup qualifiers"
    "C2": 2nd-tier continental, e.g. UEFA Nations League,
    "F": friendly/other.
    """
    results, _ = get_results_data(
        start_date, end_date, competitions=competitions, rankings_source=None
    )
    results = results[  # only include matches where model knows about both teams
        (results["home_team"].isin(model.teams))
        & (results["away_team"].isin(model.teams))
    ]
    confed = get_confederations_data()
    confed_dict = dict(zip(confed["Team"], confed["Confederation"]))
    test_data = {
        "home_team": np.array(results.home_team),
        "away_team": np.array(results.away_team),
        "home_conf": np.array([confed_dict[team] for team in results.home_team]),
        "away_conf": np.array([confed_dict[team] for team in results.away_team]),
        "home_goals": np.array(results.home_score),
        "away_goals": np.array(results.away_score),
        "neutral": np.array(results.neutral),
        "game_weight": np.array(results.game_weight),
    }

    if isinstance(model, NeutralDixonColesMatchPredictorWC):
        proba = model.predict_score_proba(
            test_data["home_team"],
            test_data["away_team"],
            test_data["home_conf"],
            test_data["away_conf"],
            test_data["home_goals"],
            test_data["away_goals"],
            test_data["neutral"],
        )
    elif isinstance(model, NeutralDixonColesMatchPredictor):
        proba = model.predict_score_proba(
            test_data["home_team"],
            test_data["away_team"],
            test_data["home_goals"],
            test_data["away_goals"],
            test_data["neutral"],
        )
    else:
        proba = model.predict_score_proba(
            test_data["home_team"],
            test_data["away_team"],
            test_data["home_goals"],
            test_data["away_goals"],
        )

    if epsilon != 0 or world_cup_weight != 1:
        # obtain time difference to last date model was trained on, or test start date
        # if not given
        if train_end_date is None:
            ref_date = pd.Timestamp(start_date)
        else:
            ref_date = pd.Timestamp(train_end_date)
        time_diff = (results.date - ref_date) / pd.Timedelta(days=365)
        weight = test_data["game_weight"] * np.exp(-epsilon * time_diff)
    else:
        weight = np.ones(len(proba))

    return (weight * np.log(proba)).sum() / weight.sum()  # weighted mean log likelihood


def forecast_evaluation(
    model: BaseMatchPredictor,
    start_date: str = "2018-06-01",
    end_date: str = "2022-11-20",
    competitions: List[str] = ["W", "C1", "WQ", "CQ", "C2", "F"],
    method: str = "rps",
) -> List[float]:
    """
    Compute the Brier score, or Rank Probability score (RPS) to evaluate the model against
    real match scores for a model (to use like a loss function). By default computes the RPS

    Use 'competitions' argument to specify which rows to include in training data.
    Key for competitions:
    "W": world cup finals,
    "C1": top-level continental cup,
    "WQ": world cup qualifiers",
    "CQ": continental cup qualifiers"
    "C2": 2nd-tier continental, e.g. UEFA Nations League,
    "F": friendly/other.
    """
    if method not in ["rps", "brier"]:
        raise ValueError("method must be either 'brier' or 'rps'")
    results, _ = get_results_data(
        start_date, end_date, competitions=competitions, rankings_source=None
    )
    results = results[  # only include matches where model knows about both teams
        (results["home_team"].isin(model.teams))
        & (results["away_team"].isin(model.teams))
    ]
    confed = get_confederations_data()
    confed_dict = dict(zip(confed["Team"], confed["Confederation"]))
    test_data = {
        "home_team": np.array(results.home_team),
        "away_team": np.array(results.away_team),
        "home_conf": np.array([confed_dict[team] for team in results.home_team]),
        "away_conf": np.array([confed_dict[team] for team in results.away_team]),
        "neutral": np.array(results.neutral),
    }
    # obtain match outcome probabilities from the model
    if isinstance(model, NeutralDixonColesMatchPredictorWC):
        proba = model.predict_outcome_proba(
            test_data["home_team"],
            test_data["away_team"],
            test_data["home_conf"],
            test_data["away_conf"],
            test_data["neutral"],
        )
    elif isinstance(model, NeutralDixonColesMatchPredictor):
        proba = model.predict_outcome_proba(
            test_data["home_team"],
            test_data["away_team"],
            test_data["neutral"],
        )
    else:
        proba = model.predict_outcome_proba(
            test_data["home_team"],
            test_data["away_team"],
        )
    # obtain len(results) x 3 array where each row is the outcome probabilities for each game
    outcome_probs = jnp.concatenate(list(proba.values())).reshape([3, len(results)])
    outcome_probs = outcome_probs.transpose()
    # obtain actual match outcomes from the test data
    outcome = [jnp.array([1,0,0]) if game["home_score"] > game["away_score"] else 
               jnp.array([0,1,0]) if game["home_score"] == game["away_score"] else 
               jnp.array([0,0,1]) for index, game in results.iterrows()]
    
    metrics = []
    for i in range(len(results)):
        # fix any nans (happens when have two very lobsided teams - computational underflow)
        prediction = outcome_probs[i,:]
        if math.isnan(prediction[0].item()):
            prediction = prediction.at[0].set(1-(prediction[1]+prediction[2]))
        elif math.isnan(prediction[1].item()):
            prediction = prediction.at[1].set(1-(prediction[0]+prediction[2]))
        elif math.isnan(prediction[2].item()):
            prediction = prediction.at[2].set(1-(prediction[0]+prediction[1]))
        # compute metric
        if method == "brier":
            metrics.append(((prediction-outcome[i])**2).sum().item())
        elif method == "rps":
            metrics.append(((prediction.cumsum()-outcome[i].cumsum())**2)[:2].sum().item() / 2)
        
    return metrics


def find_group(team, teams_df):
    """
    Look in teams_df and find the group for a given team

    Parameters
    ==========
    team: str, team name, as given in teams.csv
    teams_df: Pandas dataframe

    Returns
    =======
    group_name: str, "A"-"H", or None if team not found
    """
    for idx, row in teams_df.iterrows():
        if row.Team == team:
            return row.Group
    print("Unable to find {} in teams.csv".format(team))
    return None


def sort_teams_by(table_dict, metric):
    """
    Given a dictionary in the same format as self.table (i.e. keyed by
    team name), return a list of dicts
    [{"team": <team_name>, "points": <points>, ...},{...}]
    in order of whatever metric is supplied

    Parameters
    ==========
    table_dict: dict, keyed by team name, in the same format as self.table

    Returns
    =======
    team_list: list of dicts, [{"team": "abc","points": x},...], ordered
               according to metric
    """
    if metric not in ["points", "goal_difference", "goals_for", "goals_against"]:
        raise RuntimeError(f"unknown metric for sorting: {metric}")
    team_list = [{"team": k, **v} for k, v in table_dict.items()]
    team_list = sorted(team_list, key=lambda t: t[metric], reverse=True)
    return team_list


def predict_knockout_match(
    wc_pred: WCPred, team_1: str, team_2: str, seed: Optional[int] = None
) -> str:
    """
    Parameters
    ==========
    team_1, team_2: both str, names of two teams

    Returns:
    ========
    winning_team: str, one of team_1 or team_2
    """
    return wc_pred.get_fixture_probabilities(
        fixture_teams=[(team_1, team_2)], knockout=True, seed=seed
    )["simulated_outcome"][0]


def predict_group_match(
    wc_pred: WCPred, team_1: str, team_2: str, seed: Optional[int] = None
) -> Tuple[int, int]:
    """
    Parameters
    ==========
    team_1, team_2: both str, names of two teams

    Returns:
    ========
    score_1, score_2: both int, score for each team
    """
    return wc_pred.get_fixture_goal_probabilities(
        fixture_teams=[(team_1, team_2)], seed=seed
    )[1][0]


def get_difference_in_stages(stage_1: str, stage_2: str) -> int:
    """
    Give an integer value to the differences between two
    'stages' i.e. how far a team got in the tournament.
    This can be used to calculate a loss function, i.e. difference
    between predicted and actual results for past tournaments.

    Parameters
    ==========
    stage_1, stage_2: both str, can be "G","R16","QF","SF","RU","W"

    Returns
    =======
    diff: int, how far apart the two stages are.
    """
    stages = ["G", "R16", "QF", "SF", "RU", "W"]
    if stage_1 not in stages and stage_2 in stages:
        raise RuntimeError(f"Unknown value for stage - must be in {stages}")
    return abs(stages.index(stage_1) - stages.index(stage_2))<|MERGE_RESOLUTION|>--- conflicted
+++ resolved
@@ -1,15 +1,12 @@
 """
 Assorted functions to get the BPL model, and predict results.
 """
+import math
 from typing import List, Optional, Tuple
 
-import math
+import jax.numpy as jnp
 import numpy as np
-<<<<<<< HEAD
 import pandas as pd
-=======
-import jax.numpy as jnp
->>>>>>> 419c6a8e
 from bpl import NeutralDixonColesMatchPredictor, NeutralDixonColesMatchPredictorWC
 from bpl.base import BaseMatchPredictor
 
@@ -214,26 +211,33 @@
     outcome_probs = jnp.concatenate(list(proba.values())).reshape([3, len(results)])
     outcome_probs = outcome_probs.transpose()
     # obtain actual match outcomes from the test data
-    outcome = [jnp.array([1,0,0]) if game["home_score"] > game["away_score"] else 
-               jnp.array([0,1,0]) if game["home_score"] == game["away_score"] else 
-               jnp.array([0,0,1]) for index, game in results.iterrows()]
-    
+    outcome = [
+        jnp.array([1, 0, 0])
+        if game["home_score"] > game["away_score"]
+        else jnp.array([0, 1, 0])
+        if game["home_score"] == game["away_score"]
+        else jnp.array([0, 0, 1])
+        for index, game in results.iterrows()
+    ]
+
     metrics = []
     for i in range(len(results)):
         # fix any nans (happens when have two very lobsided teams - computational underflow)
-        prediction = outcome_probs[i,:]
+        prediction = outcome_probs[i, :]
         if math.isnan(prediction[0].item()):
-            prediction = prediction.at[0].set(1-(prediction[1]+prediction[2]))
+            prediction = prediction.at[0].set(1 - (prediction[1] + prediction[2]))
         elif math.isnan(prediction[1].item()):
-            prediction = prediction.at[1].set(1-(prediction[0]+prediction[2]))
+            prediction = prediction.at[1].set(1 - (prediction[0] + prediction[2]))
         elif math.isnan(prediction[2].item()):
-            prediction = prediction.at[2].set(1-(prediction[0]+prediction[1]))
+            prediction = prediction.at[2].set(1 - (prediction[0] + prediction[1]))
         # compute metric
         if method == "brier":
-            metrics.append(((prediction-outcome[i])**2).sum().item())
+            metrics.append(((prediction - outcome[i]) ** 2).sum().item())
         elif method == "rps":
-            metrics.append(((prediction.cumsum()-outcome[i].cumsum())**2)[:2].sum().item() / 2)
-        
+            metrics.append(
+                ((prediction.cumsum() - outcome[i].cumsum()) ** 2)[:2].sum().item() / 2
+            )
+
     return metrics
 
 
