--- conflicted
+++ resolved
@@ -15,23 +15,15 @@
 )
 
 
-<<<<<<< HEAD
-def get_and_train_model(start_date: str = "2018-06-01",
-                        end_date: str = "2022-11-20",
-                        competitions: List[str] = ["W","C1","WQ","CQ","C2","F"],
-                        rankings_source: str = "game",
-                        epsilon: float = 0.0,
-                        world_cup_weight: float = 1.0,
-                        ) -> WCPred:
-=======
 def get_and_train_model(
     start_date: str = "2018-06-01",
     end_date: str = "2022-11-20",
     competitions: List[str] = ["W", "C1", "WQ", "CQ", "C2", "F"],
     rankings_source: str = "org",
+    epsilon: float = 0.0,
+    world_cup_weight: float = 1.0,
     model: BaseMatchPredictor = NeutralDixonColesMatchPredictorWC(),
 ) -> WCPred:
->>>>>>> 28282f27
     """
     Use 'competitions' argument to specify which rows to include in training data.
     Key for competitions:
@@ -47,45 +39,38 @@
     neither (None).
     """
     print("in get_and_train_model")
-<<<<<<< HEAD
-    results, weights_dict = get_results_data(start_date,
-                                             end_date,
-                                             competitions,
-                                             world_cup_weight)
+    results, weights_dict = get_results_data(
+        start_date=start_date,
+        end_date=end_date,
+        competitions=competitions,
+        rankings_source=rankings_source,
+        world_cup_weight=world_cup_weight,
+    )
     print(f"Using {len(results)} rows in training data")
-    # if we are getting results up to 2018, maybe we are simulating
-    # the 2018 world cup?
-    if "2018" in end_date:
-        tournament_year = "2018"
-    # and same logic for 2014
-    if "2014" in end_date:
-        tournament_year = "2014"
-    else:
-        tournament_year = "2022"
-    teams = list(get_teams_data(tournament_year).Team)
 
     if rankings_source:
         ratings = get_fifa_rankings_data(rankings_source)
-        wc_pred = WCPred(results=results,
-                         ratings=ratings,
-                         epsilon=epsilon,
-                         world_cup_weight=world_cup_weight,
-                         weights_dict=weights_dict)
+        wc_pred = WCPred(
+            results=results,
+            ratings=ratings,
+            epsilon=epsilon,
+            world_cup_weight=world_cup_weight,
+            weights_dict=weights_dict,
+        )
     else:
-        wc_pred = WCPred(results=results,
-                         epsilon=epsilon,
-                         world_cup_weight=world_cup_weight,
-                         weights_dict=weights_dict)
-=======
-    results = get_results_data(
-        start_date, end_date, competitions=competitions, rankings_source=rankings_source
-    )
+        wc_pred = WCPred(
+            results=results,
+            epsilon=epsilon,
+            world_cup_weight=world_cup_weight,
+            weights_dict=weights_dict,
+        )
+
     print(f"Using {len(results)} rows in training data")
     ratings = get_fifa_rankings_data(rankings_source) if rankings_source else None
     wc_pred = WCPred(results=results, ratings=ratings, model=model)
->>>>>>> 28282f27
     wc_pred.set_training_data()
     wc_pred.fit_model()
+
     return wc_pred
 
 
