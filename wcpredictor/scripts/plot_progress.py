--- conflicted
+++ resolved
@@ -40,11 +40,7 @@
             row.RU.values[0],
             row.W.values[0],
         ]
-<<<<<<< HEAD
-        rect = ax.bar(x - offset + i * width, stages, width, label=team)
-=======
         _ = ax.bar(x - offset + i * width, stages, width, label=team)
->>>>>>> 60ab362b
 
     # Add some text for labels, title and custom x-axis tick labels, etc.
     ax.set_ylabel("Number of tournaments")
