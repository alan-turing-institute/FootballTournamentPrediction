--- conflicted
+++ resolved
@@ -1,14 +1,6 @@
 #!/usr/bin/env python
 import argparse
 
-<<<<<<< HEAD
-from wcpredictor import (
-    get_teams_data,
-    get_wcresults_data,
-    Tournament,
-    get_and_train_model,
-    get_difference_in_stages,
-=======
 import pandas as pd
 
 from wcpredictor import (
@@ -17,7 +9,6 @@
     get_difference_in_stages,
     get_teams_data,
     get_wcresults_data,
->>>>>>> 60ab362b
 )
 
 
@@ -55,18 +46,12 @@
     )
     parser.add_argument(
         "--ratings_source",
-<<<<<<< HEAD
-        choices=["game", "org"],
-        default="game",
-        help="if 'game' use FIFA video game ratings for prior, if 'org', use FIFA organization ratings",
-=======
         choices=["game", "org", "both"],
         default="game",
         help=(
             "if 'game' use FIFA video game ratings for prior, if 'org', use FIFA "
             "organization ratings"
         ),
->>>>>>> 60ab362b
     )
     parser.add_argument(
         "--include_competitions",
@@ -107,22 +92,12 @@
             args.tournament_year, args.years_training_data
         )
     else:
-<<<<<<< HEAD
         raise RuntimeError(
             "Need to provide either start_date and end_date, or years_training_data arguments"
         )
-=======
-        # end at 1st June if tournament year is 2014 or 2018, or 1st Nov for 2022
-        if args.tournament_year == "2022":
-            end_date = "2022-11-01"
-        else:
-            end_date = f"{args.tournament_year}-06-01"
->>>>>>> 60ab362b
     print(f"Start/End dates for training data are {start_date}, {end_date}")
     return start_date, end_date
 
-
-<<<<<<< HEAD
 def run_sims(
     tournament_year,
     num_simulations,
@@ -154,26 +129,6 @@
         rankings_source=rankings_src,
     )
     teams_df = get_teams_data(tournament_year)
-=======
-def main():
-    args = get_cmd_line_args()
-    # use the fifa ratings as priors?
-    ratings_src = None if args.dont_use_ratings else args.ratings_source
-    # list of competitions to include
-    comps = args.include_competitions.split(",")
-    if args.exclude_competitions:
-        exclude_comps = args.exclude_competitions.split(",")
-        for comp in exclude_comps:
-            comps.remove(comp)
-    start_date, end_date = get_start_end_dates(args)
-    model = get_and_train_model(
-        start_date=start_date,
-        end_date=end_date,
-        competitions=comps,
-        rankings_source=ratings_src,
-    )
-    teams_df = get_teams_data(args.tournament_year)
->>>>>>> 60ab362b
     teams = list(teams_df.Team.values)
     team_results = {
         team: {"G": 0, "R16": 0, "QF": 0, "SF": 0, "RU": 0, "W": 0} for team in teams
